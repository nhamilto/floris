# Copyright 2021 NREL

# Licensed under the Apache License, Version 2.0 (the "License"); you may not
# use this file except in compliance with the License. You may obtain a copy of
# the License at http://www.apache.org/licenses/LICENSE-2.0

# Unless required by applicable law or agreed to in writing, software
# distributed under the License is distributed on an "AS IS" BASIS, WITHOUT
# WARRANTIES OR CONDITIONS OF ANY KIND, either express or implied. See the
# License for the specific language governing permissions and limitations under
# the License.

# See https://floris.readthedocs.io for documentation

# TODO
# 1: reorganize into private and public methods
# 2: Include smoothing?

import os
import pickle

import numpy as np
import pandas as pd

import dateutil
import matplotlib.cm as cm
import floris.utilities as geo
import matplotlib.pyplot as plt

<<<<<<< HEAD
=======
import floris.utilities as geo
from pyproj import Proj

>>>>>>> 2be6d199

class WindRose:
    """
    The WindRose class is used to organize information about the frequency of
    occurance of different combinations of wind speed and wind direction (and
    other optimal wind variables). A WindRose object can be used to help
    calculate annual energy production (AEP) when combined with Floris power
    calculations for different wind conditions. Several methods exist for
    populating a WindRose object with wind data. WindRose also contains methods
    for visualizing wind roses.

    References:
        .. bibliography:: /source/zrefs.bib
            :style: unsrt
            :filter: docname in docnames
            :keyprefix: wr-
    """

    def __init__(
        self,
    ):
        """
        Instantiate a WindRose object and set some initial parameter values.
        No explicit arguments required, and an additional method will need to
        be called to populate the WindRose object with data.
        """
        # Initialize some varibles
        self.num_wd = 0
        self.num_ws = 0
        self.wd_step = 1.0
        self.ws_step = 5.0
        self.wd = np.array([])
        self.ws = np.array([])
        self.df = pd.DataFrame()

    def save(self, filename):
        """
        This method saves the WindRose data as a pickle file so that it can be
        imported into a WindRose object later.

        Args:
            filename (str): Path and filename of pickle file to save.
        """
        pickle.dump(
            [
                self.num_wd,
                self.num_ws,
                self.wd_step,
                self.ws_step,
                self.wd,
                self.ws,
                self.df,
            ],
            open(filename, "wb"),
        )

    def load(self, filename):
        """
        This method loads data from a previously saved WindRose pickle file
        into a WindRose object.

        Args:
            filename (str): Path and filename of pickle file to load.

        Returns:
            int, int, float, float, np.array, np.array, pandas.DataFrame:

                -   Number of wind direction bins.
                -   Number of wind speed bins.
                -   Wind direction bin size (deg).
                -   Wind speed bin size (m/s).
                -   List of wind direction bin center values (deg).
                -   List of wind speed bin center values (m/s).
                -   DataFrame containing at least the following columns:

                    - **wd** (*float*) - Wind direction bin center values (deg).
                    - **ws** (*float*) - Wind speed bin center values (m/s).
                    - **freq_val** (*float*) - The frequency of occurance of
                      the wind conditions in the other columns.
        """
        (
            self.num_wd,
            self.num_ws,
            self.wd_step,
            self.ws_step,
            self.wd,
            self.ws,
            self.df,
        ) = pickle.load(open(filename, "rb"))

        return self.df

    def resample_wind_speed(self, df, ws=np.arange(0, 26, 1.0)):
        """
        This method resamples the wind speed bins using the specified wind
        speed bin center values. The frequency values are adjusted accordingly.

        Args:
            df (pandas.DataFrame): Wind rose DataFrame containing at least the
                following columns:

                - **wd** (*float*) - Wind direction bin center values (deg).
                - **ws** (*float*) - Wind speed bin center values (m/s).
                - **freq_val** (*float*) - The frequency of occurance of the
                  wind conditions in the other columns.

            ws (np.array, optional): List of new wind speed center bins (m/s).
                Defaults to np.arange(0, 26, 1.).

        Returns:
            pandas.DataFrame: Wind rose DataFrame with the resampled wind speed
            bins and frequencies containing at least the following columns:

                - **wd** (*float*) - Wind direction bin center values (deg).
                - **ws** (*float*) - New wind speed bin center values (m/s).
                - **freq_val** (*float*) - The frequency of occurance of the
                  new wind conditions in the other columns.
        """
        # Make a copy of incoming dataframe
        df = df.copy(deep=True)

        # Get the wind step
        ws_step = ws[1] - ws[0]

        # Ws
        ws_edges = ws - ws_step / 2.0
        ws_edges = np.append(ws_edges, np.array(ws[-1] + ws_step / 2.0))

        # Cut wind speed onto bins
        df["ws"] = pd.cut(df.ws, ws_edges, labels=ws)

        # Regroup
        df = df.groupby([c for c in df.columns if c != "freq_val"]).sum()

        # Fill nans
        df = df.fillna(0)

        # Reset the index
        df = df.reset_index()

        # Set to float
        for c in [c for c in df.columns if c != "freq_val"]:
            df[c] = df[c].astype(float)
            df[c] = df[c].astype(float)

        return df

    def internal_resample_wind_speed(self, ws=np.arange(0, 26, 1.0)):
        """
        Internal method for resampling wind speed into desired bins. The
        frequency values are adjusted accordingly. Modifies data within
        WindRose object without explicit return.

        TODO: make a private method

        Args:
            ws (np.array, optional): Vector of wind speed bin centers for
                the wind rose (m/s). Defaults to np.arange(0, 26, 1.).
        """
        # Update ws and wd binning
        self.ws = ws
        self.num_ws = len(ws)
        self.ws_step = ws[1] - ws[0]

        # Update internal data frame
        self.df = self.resample_wind_speed(self.df, ws)

    def resample_wind_direction(self, df, wd=np.arange(0, 360, 5.0)):
        """
        This method resamples the wind direction bins using the specified wind
        direction bin center values. The frequency values are adjusted
        accordingly.

        Args:
            df (pandas.DataFrame): Wind rose DataFrame containing at least the
                following columns:

                - **wd** (*float*) - Wind direction bin center values (deg).
                - **ws** (*float*) - Wind speed bin center values (m/s).
                - **freq_val** (*float*) - The frequency of occurance of the
                  wind conditions in the other columns.

            wd (np.array, optional): List of new wind direction center bins
                (deg). Defaults to np.arange(0, 360, 5.).

        Returns:
            pandas.DataFrame: Wind rose DataFrame with the resampled wind
            direction bins and frequencies containing at least the following
            columns:

                - **wd** (*float*) - New wind direction bin center values (deg).
                - **ws** (*float*) - Wind speed bin center values (m/s).
                - **freq_val** (*float*) - The frequency of occurance of the
                  new wind conditions in the other columns.
        """
        # Make a copy of incoming dataframe
        df = df.copy(deep=True)

        # Get the wind step
        wd_step = wd[1] - wd[0]

        # Get bin edges
        wd_edges = wd - wd_step / 2.0
        wd_edges = np.append(wd_edges, np.array(wd[-1] + wd_step / 2.0))

        # Get the overhangs
        negative_overhang = wd_edges[0]
        positive_overhang = wd_edges[-1] - 360.0

        # Need potentially to wrap high angle direction to negative for correct
        # binning
        df["wd"] = geo.wrap_360(df.wd)
        if negative_overhang < 0:
            print("Correcting negative Overhang:%.1f" % negative_overhang)
            df["wd"] = np.where(
                df.wd.values >= 360.0 + negative_overhang,
                df.wd.values - 360.0,
                df.wd.values,
            )

        # Check on other side
        if positive_overhang > 0:
            print("Correcting positive Overhang:%.1f" % positive_overhang)
            df["wd"] = np.where(
                df.wd.values <= positive_overhang, df.wd.values + 360.0, df.wd.values
            )

        # Cut into bins
        df["wd"] = pd.cut(df.wd, wd_edges, labels=wd)

        # Regroup
        df = df.groupby([c for c in df.columns if c != "freq_val"]).sum()

        # Fill nans
        df = df.fillna(0)

        # Reset the index
        df = df.reset_index()

        # Set to float Re-wrap
        for c in [c for c in df.columns if c != "freq_val"]:
            df[c] = df[c].astype(float)
            df[c] = df[c].astype(float)
        df["wd"] = geo.wrap_360(df.wd)

        return df

    def internal_resample_wind_direction(self, wd=np.arange(0, 360, 5.0)):
        """
        Internal method for resampling wind direction into desired bins. The
        frequency values are adjusted accordingly. Modifies data within
        WindRose object without explicit return.

        TODO: make a private method

        Args:
            wd (np.array, optional): Vector of wind direction bin centers for
                the wind rose (deg). Defaults to np.arange(0, 360, 5.).
        """
        # Update ws and wd binning
        self.wd = wd
        self.num_wd = len(wd)
        self.wd_step = wd[1] - wd[0]

        # Update internal data frame
        self.df = self.resample_wind_direction(self.df, wd)

    def resample_column(self, df, col, bins):
        """
        This method resamples the specified wind parameter column using the
        specified bin center values. The frequency values are adjusted
        accordingly.

        Args:
            df (pandas.DataFrame): Wind rose DataFrame containing at least the
                following columns as well as *col*:

                - **wd** (*float*) - Wind direction bin center values (deg).
                - **ws** (*float*) - Wind speed bin center values (m/s).
                - **freq_val** (*float*) - The frequency of occurance of the
                  wind conditions in the other columns.

            col (str): The name of the column to resample.
            bins (np.array): List of new bin center values for the specified
                column.

        Returns:
            pandas.DataFrame: Wind rose DataFrame with the resampled wind
            parameter bins and frequencies containing at least the following
            columns as well as *col*:

                - **wd** (*float*) - Wind direction bin center values (deg).
                - **ws** (*float*) - Wind speed bin center values (m/s).
                - **freq_val** (*float*) - The frequency of occurance of the
                  new wind conditions in the other columns.
        """
        # Make a copy of incoming dataframe
        df = df.copy(deep=True)

        # Cut into bins, make first and last bins extend to -/+ infinity
        var_edges = np.append(0.5 * (bins[1:] + bins[:-1]), np.inf)
        var_edges = np.append(-np.inf, var_edges)
        df[col] = pd.cut(df[col], var_edges, labels=bins)

        # Regroup
        df = df.groupby([c for c in df.columns if c != "freq_val"]).sum()

        # Fill nans
        df = df.fillna(0)

        # Reset the index
        df = df.reset_index()

        # Set to float
        for c in [c for c in df.columns if c != "freq_val"]:
            df[c] = df[c].astype(float)

        return df

    def internal_resample_column(self, col, bins):
        """
        Internal method for resampling column into desired bins. The frequency
        values are adjusted accordingly. Modifies data within WindRose object
        without explicit return.

        TODO: make a private method

        Args:
            col (str): Name of column to resample.
            bins (np.array): Vector of bins for the WindRose column.
        """
        # Update internal data frame
        self.df = self.resample_column(self.df, col, bins)

    def resample_average_ws_by_wd(self, df):
        """
        This method calculates the mean wind speed for each wind direction bin
        and resamples the wind rose, resulting in a single mean wind speed per
        wind direction bin. The frequency values are adjusted accordingly.

        Args:
            df (pandas.DataFrame): Wind rose DataFrame containing at least the
                following columns:

                - **wd** (*float*) - Wind direction bin center values (deg).
                - **ws** (*float*) - Wind speed bin center values (m/s).
                - **freq_val** (*float*) - The frequency of occurance of the
                  wind conditions in the other columns.

        Returns:
            pandas.DataFrame: Wind rose DataFrame with the resampled wind speed
            bins and frequencies containing at least the following columns:

                - **wd** (*float*) - Wind direction bin center values (deg).
                - **ws** (*float*) - The average wind speed for each wind
                  direction bin (m/s).
                - **freq_val** (*float*) - The frequency of occurance of the
                  new wind conditions in the other columns.
        """
        # Make a copy of incoming dataframe
        df = df.copy(deep=True)

        ws_avg = []

        for val in df.wd.unique():
            ws_avg.append(
                np.array(
                    df.loc[df["wd"] == val]["ws"] * df.loc[df["wd"] == val]["freq_val"]
                ).sum()
                / df.loc[df["wd"] == val]["freq_val"].sum()
            )

        # Regroup
        df = df.groupby("wd").sum()

        df["ws"] = ws_avg

        # Reset the index
        df = df.reset_index()

        # Set to float
        df["ws"] = df.ws.astype(float)
        df["wd"] = df.wd.astype(float)

        return df

    def internal_resample_average_ws_by_wd(self, wd=np.arange(0, 360, 5.0)):
        """
        This internal method calculates the mean wind speed for each specified
        wind direction bin and resamples the wind rose, resulting in a single
        mean wind speed per wind direction bin. The frequency values are
        adjusted accordingly.

        TODO: make an internal method

        Args:
            wd (np.arange, optional): Wind direction bin centers (deg).
            Defaults to np.arange(0, 360, 5.).

        Returns:
            pandas.DataFrame: Wind rose DataFrame with the resampled wind speed
            bins and frequencies containing at least the following columns:

                - **wd** (*float*) - Wind direction bin center values (deg).
                - **ws** (*float*) - The average wind speed for each wind
                  direction bin (m/s).
                - **freq_val** (*float*) - The frequency of occurance of the
                  new wind conditions in the other columns.
        """
        # Update ws and wd binning
        self.wd = wd
        self.num_wd = len(wd)
        self.wd_step = wd[1] - wd[0]

        # Update internal data frame
        self.df = self.resample_average_ws_by_wd(self.df)

    def weibull(self, x, k=2.5, lam=8.0):
        """
        This method returns a Weibull distribution corresponding to the input
        data array (typically wind speed) using the specified Weibull
        parameters.

        Args:
            x (np.array): List of input data (typically binned wind speed
                observations).
            k (float, optional): Weibull shape parameter. Defaults to 2.5.
            lam (float, optional): Weibull scale parameter. Defaults to 8.0.

        Returns:
            np.array: Weibull distribution probabilities corresponding to
            values in the input array.
        """
        return (k / lam) * (x / lam) ** (k - 1) * np.exp(-((x / lam) ** k))

    def make_wind_rose_from_weibull(
        self, wd=np.arange(0, 360, 5.0), ws=np.arange(0, 26, 1.0)
    ):
        """
        Populate WindRose object with an example wind rose with wind speed
        frequencies given by a Weibull distribution. The wind direction
        frequencies are initialized according to an example distribution.

        Args:
            wd (np.array, optional): Wind direciton bin centers (deg). Defaults
            to np.arange(0, 360, 5.).
            ws (np.array, optional): Wind speed bin centers (m/s). Defaults to
                np.arange(0, 26, 1.).

        Returns:
            pandas.DataFrame: Wind rose DataFrame containing at least the
            following columns:

                - **wd** (*float*) - Wind direction bin center values (deg).
                - **ws** (*float*) - Wind speed bin center values (m/s).
                - **freq_val** (*float*) - The frequency of occurance of the
                  wind conditions in the other columns.
        """
        # Use an assumed wind-direction for dir frequency
        wind_dir = [
            0,
            22.5,
            45,
            67.5,
            90,
            112.5,
            135,
            157.5,
            180,
            202.5,
            225,
            247.5,
            270,
            292.5,
            315,
            337.5,
        ]
        freq_dir = [
            0.064,
            0.04,
            0.038,
            0.036,
            0.045,
            0.05,
            0.07,
            0.08,
            0.11,
            0.08,
            0.05,
            0.036,
            0.048,
            0.058,
            0.095,
            0.10,
        ]

        freq_wd = np.interp(wd, wind_dir, freq_dir)
        freq_ws = self.weibull(ws)

        freq_tot = np.zeros(len(wd) * len(ws))
        wd_tot = np.zeros(len(wd) * len(ws))
        ws_tot = np.zeros(len(wd) * len(ws))

        count = 0
        for i in range(len(wd)):
            for j in range(len(ws)):
                wd_tot[count] = wd[i]
                ws_tot[count] = ws[j]

                freq_tot[count] = freq_wd[i] * freq_ws[j]
                count = count + 1

        # renormalize
        freq_tot = freq_tot / np.sum(freq_tot)

        # Load the wind toolkit data into a dataframe
        df = pd.DataFrame()

        # Start by simply round and wrapping the wind direction and wind speed
        # columns
        df["wd"] = wd_tot
        df["ws"] = ws_tot

        # Now group up
        df["freq_val"] = freq_tot

        # Save the df at this point
        self.df = df
        # TODO is there a reason self.df is updated AND returned?
        return self.df

    def make_wind_rose_from_user_data(
        self, wd_raw, ws_raw, *args, wd=np.arange(0, 360, 5.0), ws=np.arange(0, 26, 1.0)
    ):
        """
        This method populates the WindRose object given user-specified
        observations of wind direction, wind speed, and additional optional
        variables. The wind parameters are binned and the frequencies of
        occurance of each binned wind condition combination are calculated.

        Args:
            wd_raw (array-like): An array-like list of all wind direction
                observations used to calculate the normalized frequencies (deg).
            ws_raw (array-like): An array-like list of all wind speed
                observations used to calculate the normalized frequencies (m/s).
            *args: Variable length argument list consisting of a sequence of
                the following alternating arguments:

                -   string - Name of additional wind parameters to include in
                    wind rose.
                -   array-like - Values of the additional wind parameters used
                    to calculate the frequencies of occurance
                -   np.array - Bin center values for binning the additional
                    wind parameters.

            wd (np.array, optional): Wind direction bin centers (deg). Defaults
                to np.arange(0, 360, 5.).
            ws (np.array, optional): Wind speed bin limits (m/s). Defaults to
                np.arange(0, 26, 1.).

        Returns:
            pandas.DataFrame: Wind rose DataFrame containing at least the
            following columns:

                - **wd** (*float*) - Wind direction bin center values (deg).
                - **ws** (*float*) - Wind speed bin center values (m/s).
                - **freq_val** (*float*) - The frequency of occurance of the
                  wind conditions in the other columns.
        """
        df = pd.DataFrame()

        # convert inputs to np.array
        wd_raw = np.array(wd_raw)
        ws_raw = np.array(ws_raw)

        # Start by simply round and wrapping the wind direction and wind speed
        # columns
        df["wd"] = geo.wrap_360(wd_raw.round())
        df["ws"] = ws_raw.round()

        # Loop through *args and assign new dataframe columns after cutting
        # into possibly irregularly-spaced bins
        for in_var in range(0, len(args), 3):
            df[args[in_var]] = np.array(args[in_var + 1])

            # Cut into bins, make first and last bins extend to -/+ infinity
            var_edges = np.append(
                0.5 * (args[in_var + 2][1:] + args[in_var + 2][:-1]), np.inf
            )
            var_edges = np.append(-np.inf, var_edges)
            df[args[in_var]] = pd.cut(
                df[args[in_var]], var_edges, labels=args[in_var + 2]
            )

        # Now group up
        df["freq_val"] = 1.0
        df = df.groupby([c for c in df.columns if c != "freq_val"]).sum()
        df["freq_val"] = df.freq_val.astype(float) / df.freq_val.sum()
        df = df.reset_index()

        # Save the df at this point
        self.df = df

        # Resample onto the provided wind speed and wind direction binnings
        self.internal_resample_wind_speed(ws=ws)
        self.internal_resample_wind_direction(wd=wd)

        return self.df

    def make_wind_rose_from_user_dist(
        self,
        wd_raw,
        ws_raw,
        freq_val,
        *args,
        wd=np.arange(0, 360, 5.0),
        ws=np.arange(0, 26, 1.0),
    ):
        """
        This method populates the WindRose object given user-specified
        combinations of wind direction, wind speed, additional optional
        variables, and the corresponding frequencies of occurance. The wind
        parameters are binned using the specified wind parameter bin center
        values and the corresponding frequencies of occrance are calculated.

        Args:
            wd_raw (array-like): An array-like list of wind directions
                corresponding to the specified frequencies of occurance (deg).
            wd_raw (array-like): An array-like list of wind speeds
                corresponding to the specified frequencies of occurance (m/s).
            freq_val (array-like): An array-like list of normalized frequencies
                corresponding to the provided wind parameter combinations.
            *args: Variable length argument list consisting of a sequence of
                the following alternating arguments:

                -   string - Name of additional wind parameters to include in
                    wind rose.
                -   array-like - Values of the additional wind parameters
                    corresponding to the specified frequencies of occurance.
                -   np.array - Bin center values for binning the additional
                    wind parameters.

            wd (np.array, optional): Wind direction bin centers (deg). Defaults
                to np.arange(0, 360, 5.).
            ws (np.array, optional): Wind speed bin centers (m/s). Defaults to
                np.arange(0, 26, 1.).

        Returns:
            pandas.DataFrame: Wind rose DataFrame containing at least the
            following columns:

                - **wd** (*float*) - Wind direction bin center values (deg).
                - **ws** (*float*) - Wind speed bin center values (m/s).
                - **freq_val** (*float*) - The frequency of occurance of the
                  wind conditions in the other columns.
        """
        df = pd.DataFrame()

        # convert inputs to np.array
        wd_raw = np.array(wd_raw)
        ws_raw = np.array(ws_raw)

        # Start by simply wrapping the wind direction column
        df["wd"] = geo.wrap_360(wd_raw)
        df["ws"] = ws_raw

        # Loop through *args and assign new dataframe columns
        for in_var in range(0, len(args), 3):
            df[args[in_var]] = np.array(args[in_var + 1])

        # Assign frequency column
        df["freq_val"] = np.array(freq_val)
        df["freq_val"] = df["freq_val"] / df["freq_val"].sum()

        # Save the df at this point
        self.df = df

        # Resample onto the provided wind variable binnings
        self.internal_resample_wind_speed(ws=ws)
        self.internal_resample_wind_direction(wd=wd)

        # Loop through *args and resample using provided binnings
        for in_var in range(0, len(args), 3):
            self.internal_resample_column(args[in_var], args[in_var + 2])

        return self.df

    def parse_wind_toolkit_folder(
        self,
        folder_name,
        wd=np.arange(0, 360, 5.0),
        ws=np.arange(0, 26, 1.0),
        limit_month=None,
    ):
        """
        This method populates the WindRose object given raw wind direction and
        wind speed data saved in csv files downloaded from the WIND Toolkit
        application (see https://www.nrel.gov/grid/wind-toolkit.html for more
        information). The wind parameters are binned using the specified wind
        parameter bin center values and the corresponding frequencies of
        occurance are calculated.

        Args:
            folder_name (str): Path to the folder containing the WIND Toolkit
                data files.
            wd (np.array, optional): Wind direction bin centers (deg). Defaults
                to np.arange(0, 360, 5.).
            ws (np.array, optional): Wind speed bin centers (m/s). Defaults to
                np.arange(0, 26, 1.).
            limit_month (list, optional): List of ints of month(s) (e.g., 1, 2
                3...) to consider when calculating the wind condition
                frequencies. If none are specified, all months will be used.
                Defaults to None.

        Returns:
            pandas.DataFrame: Wind rose DataFrame containing the following
            columns:

                - **wd** (*float*) - Wind direction bin center values (deg).
                - **ws** (*float*) - Wind speed bin center values (m/s).
                - **freq_val** (*float*) - The frequency of occurance of the
                  wind conditions in the other columns.
        """
        # Load the wind toolkit data into a dataframe
        df = self.load_wind_toolkit_folder(folder_name, limit_month=limit_month)

        # Start by simply round and wrapping the wind direction and wind speed
        # columns
        df["wd"] = geo.wrap_360(df.wd.round())
        df["ws"] = geo.wrap_360(df.ws.round())

        # Now group up
        df["freq_val"] = 1.0
        df = df.groupby(["ws", "wd"]).sum()
        df["freq_val"] = df.freq_val.astype(float) / df.freq_val.sum()
        df = df.reset_index()

        # Save the df at this point
        self.df = df

        # Resample onto the provided wind speed and wind direction binnings
        self.internal_resample_wind_speed(ws=ws)
        self.internal_resample_wind_direction(wd=wd)

        return self.df

    def load_wind_toolkit_folder(self, folder_name, limit_month=None):
        """
        This method imports raw wind direction and wind speed data saved in csv
        files in the specified folder downloaded from the WIND Toolkit
        application (see https://www.nrel.gov/grid/wind-toolkit.html for more
        information).

        TODO: make private method?

        Args:
            folder_name (str): Path to the folder containing the WIND Toolkit
                csv data files.
            limit_month (list, optional): List of ints of month(s) (e.g., 1, 2,
                3...) to consider when calculating the wind condition
                frequencies. If none are specified, all months will be used.
                Defaults to None.

        Returns:
            pandas.DataFrame: DataFrame containing the following columns:

                - **wd** (*float*) - Raw wind direction data (deg).
                - **ws** (*float*) - Raw wind speed data (m/s).
        """
        file_list = os.listdir(folder_name)
        file_list = [os.path.join(folder_name, f) for f in file_list if ".csv" in f]

        df = pd.DataFrame()
        for f_idx, f in enumerate(file_list):
            print("%d of %d: %s" % (f_idx, len(file_list), f))
            df_temp = self.load_wind_toolkit_file(f, limit_month=limit_month)
            df = df.append(df_temp)

        return df

    def load_wind_toolkit_file(self, filename, limit_month=None):
        """
        This method imports raw wind direction and wind speed data saved in the
        specified csv file downloaded from the WIND Toolkit application (see
        https://www.nrel.gov/grid/wind-toolkit.html for more information).

        TODO: make private method?

        Args:
            filename (str): Path to the WIND Toolkit csv file.
            limit_month (list, optional): List of ints of month(s) (e.g., 1, 2,
                3...) to consider when calculating the wind condition
                frequencies. If none are specified, all months will be used.
                Defaults to None.

        Returns:
            pandas.DataFrame: DataFrame containing the following columns with
            data from the WIND Toolkit file:

                - **wd** (*float*) - Raw wind direction data (deg).
                - **ws** (*float*) - Raw wind speed data (m/s).
        """
        df = pd.read_csv(filename, header=3, sep=",")

        # If asked to limit to particular months
        if limit_month is not None:
            df = df[df.Month.isin(limit_month)]

        # Save just what I want
        speed_column = [c for c in df.columns if "speed" in c][0]
        direction_column = [c for c in df.columns if "direction" in c][0]
        df = df.rename(index=str, columns={speed_column: "ws", direction_column: "wd"})[
            ["wd", "ws"]
        ]

        return df

    def import_from_wind_toolkit_hsds(
        self,
        lat,
        lon,
        ht=100,
        wd=np.arange(0, 360, 5.0),
        ws=np.arange(0, 26, 1.0),
        include_ti=False,
        limit_month=None,
        limit_hour=None,
        st_date=None,
        en_date=None,
    ):
        """
        This method populates the WindRose object using wind data from the WIND
        Toolkit dataset (https://www.nrel.gov/grid/wind-toolkit.html) for the
        specified lat/long coordinate in the continental US. The wind data
        are obtained from the WIND Toolkit dataset using the HSDS service (see
        https://github.com/NREL/hsds-examples). The wind data returned is
        obtained from the nearest 2km x 2km grid point to the input
        coordinate and is limited to the years 2007-2013. The wind parameters
        are binned using the specified wind parameter bin center values and the
        corresponding frequencies of occrance are calculated.

        Requires h5pyd package, which can be installed using:
            pip install --user git+http://github.com/HDFGroup/h5pyd.git

        Then, make a configuration file at ~/.hscfg containing:

            hs_endpoint = https://developer.nrel.gov/api/hsds/

            hs_username = None

            hs_password = None

            hs_api_key = 3K3JQbjZmWctY0xmIfSYvYgtIcM3CN0cb1Y2w9bf

        The example API key above is for demonstation and is
        rate-limited per IP. To get your own API key, visit
        https://developer.nrel.gov/signup/.

        More information can be found at: https://github.com/NREL/hsds-examples.

        Args:
            lat (float): Latitude in degrees.
            lon (float): Longitude in degrees.
            ht (int, optional): The height above ground where wind
                information is obtained (m). Defaults to 100.
            wd (np.array, optional): Wind direction bin centers (deg). Defaults
                to np.arange(0, 360, 5.).
            ws (np.array, optional): Wind speed bin centers (m/s). Defaults to
                np.arange(0, 26, 1.).
            include_ti (bool, optional): Determines whether turbulence
                intensity is included as an additional parameter. If True, TI
                is added as an additional wind rose variable, estimated based
                on the Obukhov length from WIND Toolkit. Defaults to False.
            limit_month (list, optional): List of ints of month(s) (e.g., 1, 2,
                3...) to consider when calculating the wind condition
                frequencies. If none are specified, all months will be used.
                Defaults to None.
            limit_hour (list, optional): List of ints of hour(s) (e.g., 0, 1,
                ... 23) to consider when calculating the wind condition
                frequencies. If none are specified, all hours will be used.
                Defaults to None.
            st_date (str, optional): The start date to consider when creating
                the wind rose, formatted as 'MM-DD-YYYY'. If not specified data
                beginning in 2007 will be used. Defaults to None.
            en_date (str, optional): The end date to consider when creating
                the wind rose, formatted as 'MM-DD-YYYY'. If not specified data
                through 2013 will be used. Defaults to None.

        Returns:
            pandas.DataFrame: Wind rose DataFrame containing at least the
            following columns:

                - **wd** (*float*) - Wind direction bin center values (deg).
                - **ws** (*float*) - Wind speed bin center values (m/s).
                - **freq_val** (*float*) - The frequency of occurance of the
                  wind conditions in the other columns.
        """
        # Check inputs

        # Array of hub height data avaliable on Toolkit
        h_range = [10, 40, 60, 80, 100, 120, 140, 160, 200]

        if st_date is not None:
            if dateutil.parser.parse(st_date) > dateutil.parser.parse(
                "12-13-2013 23:00"
            ):
                print(
                    "Error, invalid date range. Valid range: 01-01-2007 - "
                    + "12/31/2013"
                )
                return None

        if en_date is not None:
            if dateutil.parser.parse(en_date) < dateutil.parser.parse(
                "01-01-2007 00:00"
            ):
                print(
                    "Error, invalid date range. Valid range: 01-01-2007 - "
                    + "12/31/2013"
                )
                return None

        if h_range[0] > ht:
            print(
                "Error, height is not in the range of avaliable "
                + "WindToolKit data. Minimum height = 10m"
            )
            return None

        if h_range[-1] < ht:
            print(
                "Error, height is not in the range of avaliable "
                + "WindToolKit data. Maxiumum height = 200m"
            )
            return None

        # Load wind speeds and directions from WimdToolkit

        # Case for turbine height (ht) matching discrete avaliable height
        # (h_range)
        if ht in h_range:

            d = self.load_wind_toolkit_hsds(
                lat,
                lon,
                ht,
                include_ti=include_ti,
                limit_month=limit_month,
                limit_hour=limit_hour,
                st_date=st_date,
                en_date=en_date,
            )

            ws_new = d["ws"]
            wd_new = d["wd"]
            if include_ti:
                ti_new = d["ti"]

        # Case for ht not matching discete height
        else:
            h_range_up = next(x[0] for x in enumerate(h_range) if x[1] > ht)
            h_range_low = h_range_up - 1
            h_up = h_range[h_range_up]
            h_low = h_range[h_range_low]

            # Load data for boundary cases of ht
            d_low = self.load_wind_toolkit_hsds(
                lat,
                lon,
                h_low,
                include_ti=include_ti,
                limit_month=limit_month,
                limit_hour=limit_hour,
                st_date=st_date,
                en_date=en_date,
            )

            d_up = self.load_wind_toolkit_hsds(
                lat,
                lon,
                h_up,
                include_ti=include_ti,
                limit_month=limit_month,
                limit_hour=limit_hour,
                st_date=st_date,
                en_date=en_date,
            )

            # Wind Speed interpolation
            ws_low = d_low["ws"]
            ws_high = d_up["ws"]

            ws_new = np.array(ws_low) * (
                1 - ((ht - h_low) / (h_up - h_low))
            ) + np.array(ws_high) * ((ht - h_low) / (h_up - h_low))

            # Wind Direction interpolation using Circular Mean method
            wd_low = d_low["wd"]
            wd_high = d_up["wd"]

            sin0 = np.sin(np.array(wd_low) * (np.pi / 180))
            cos0 = np.cos(np.array(wd_low) * (np.pi / 180))
            sin1 = np.sin(np.array(wd_high) * (np.pi / 180))
            cos1 = np.cos(np.array(wd_high) * (np.pi / 180))

            sin_wd = sin0 * (1 - ((ht - h_low) / (h_up - h_low))) + sin1 * (
                (ht - h_low) / (h_up - h_low)
            )
            cos_wd = cos0 * (1 - ((ht - h_low) / (h_up - h_low))) + cos1 * (
                (ht - h_low) / (h_up - h_low)
            )

            # Interpolated wind direction
            wd_new = 180 / np.pi * np.arctan2(sin_wd, cos_wd)

            # TI is independent of height
            if include_ti:
                ti_new = d_up["ti"]

        # Create a dataframe named df
        if include_ti:
            df = pd.DataFrame({"ws": ws_new, "wd": wd_new, "ti": ti_new})
        else:
            df = pd.DataFrame({"ws": ws_new, "wd": wd_new})

        # Start by simply round and wrapping the wind direction and wind speed
        # columns
        df["wd"] = geo.wrap_360(df.wd.round())
        df["ws"] = df.ws.round()

        # Now group up
        df["freq_val"] = 1.0
        df = df.groupby([c for c in df.columns if c != "freq_val"]).sum()
        df["freq_val"] = df.freq_val.astype(float) / df.freq_val.sum()
        df = df.reset_index()

        # Save the df at this point
        self.df = df

        # Resample onto the provided wind speed and wind direction binnings
        self.internal_resample_wind_speed(ws=ws)
        self.internal_resample_wind_direction(wd=wd)

        return self.df

    def load_wind_toolkit_hsds(
        self,
        lat,
        lon,
        ht=100,
        include_ti=False,
        limit_month=None,
        limit_hour=None,
        st_date=None,
        en_date=None,
    ):
        """
        This method returns a pandas DataFrame containing hourly wind speed,
        wind direction, and optionally estimated turbulence intensity data
        using wind data from the WIND Toolkit dataset
        (https://www.nrel.gov/grid/wind-toolkit.html) for the specified
        lat/long coordinate in the continental US. The wind data are obtained
        from the WIND Toolkit dataset using the HSDS service
        (see https://github.com/NREL/hsds-examples). The wind data returned is
        obtained from the nearest 2km x 2km grid point to the input coordinate
        and is limited to the years 2007-2013.

        TODO: make private method?

        Args:
            lat (float): Latitude in degrees.
            lon (float): Longitude in degrees
            ht (int, optional): The height above ground where wind
                information is obtained (m). Defaults to 100.
            include_ti (bool, optional): Determines whether turbulence
                intensity is included as an additional parameter. If True, TI
                is added as an additional wind rose variable, estimated based
                on the Obukhov length from WIND Toolkit. Defaults to False.
            limit_month (list, optional): List of ints of month(s) (e.g., 1, 2,
                3...) to consider when calculating the wind condition
                frequencies. If none are specified, all months will be used.
                Defaults to None.
            limit_hour (list, optional): List of ints of hour(s) (e.g., 0, 1,
                ... 23) to consider when calculating the wind condition
                frequencies. If none are specified, all hours will be used.
                Defaults to None.
            st_date (str, optional): The start date to consider, formatted as
                'MM-DD-YYYY'. If not specified data beginning in 2007 will be
                used. Defaults to None.
            en_date (str, optional): The end date to consider, formatted as
                'MM-DD-YYYY'. If not specified data through 2013 will be used.
                Defaults to None.

        Returns:
            pandas.DataFrame: DataFrame containing the following columns(abd
            optionally turbulence intensity) with hourly data from WIND Toolkit:

                - **wd** (*float*) - Raw wind direction data (deg).
                - **ws** (*float*) - Raw wind speed data (m/s).
        """
        import h5pyd

        # Open the wind data "file"
        # server endpoint, username, password is found via a config file
        f = h5pyd.File("/nrel/wtk-us.h5", "r")

        # assign wind direction, wind speed, optional ti, and time datasets for
        # the desired height
        wd_dset = f["winddirection_" + str(ht) + "m"]
        ws_dset = f["windspeed_" + str(ht) + "m"]
        if include_ti:
            obkv_dset = f["inversemoninobukhovlength_2m"]
        dt = f["datetime"]
        dt = pd.DataFrame({"datetime": dt[:]}, index=range(0, dt.shape[0]))
        dt["datetime"] = dt["datetime"].apply(dateutil.parser.parse)

        # find dataset indices from lat/long
        Location_idx = self.indices_for_coord(f, lat, lon)

        # check if in bounds
        if (
            (Location_idx[0] < 0)
            | (Location_idx[0] >= wd_dset.shape[1])
            | (Location_idx[1] < 0)
            | (Location_idx[1] >= wd_dset.shape[2])
        ):
            print(
                "Error, coordinates out of bounds. WIND Toolkit database "
                + "covers the continental United States."
            )
            return None

        # create dataframe with wind direction and wind speed
        df = pd.DataFrame()
        df["wd"] = wd_dset[:, Location_idx[0], Location_idx[1]]
        df["ws"] = ws_dset[:, Location_idx[0], Location_idx[1]]
        if include_ti:
            L = self.obkv_dset_to_L(obkv_dset, Location_idx)
            ti = self.ti_calculator_IU2(L)
            df["ti"] = ti
        df["datetime"] = dt["datetime"]

        # limit dates if start and end dates are provided
        if st_date is not None:
            df = df[df.datetime >= st_date]

        if en_date is not None:
            df = df[df.datetime < en_date]

        # limit to certain months if specified
        if limit_month is not None:
            df["month"] = df["datetime"].map(lambda x: x.month)
            df = df[df.month.isin(limit_month)]
        if limit_hour is not None:
            df["hour"] = df["datetime"].map(lambda x: x.hour)
            df = df[df.hour.isin(limit_hour)]
        if include_ti:
            df = df[["wd", "ws", "ti"]]
        else:
            df = df[["wd", "ws"]]

        return df

    def obkv_dset_to_L(self, obkv_dset, Location_idx):
        """
        This function returns an array containing hourly Obukhov lengths from
        the WIND Toolkit dataset for the specified Lat/Lon coordinate indices.

        Args:
            obkv_dset (np.ndarray): Dataset for Obukhov lengths from WIND
                Toolkit.
            Location_idx (tuple): A tuple containing the Lat/Lon coordinate
                indices of interest in the Obukhov length dataset.

        Returns:
            np.array: An array containing Obukhov lengths for each time index
            in the Wind Toolkit dataset (m).
        """
        linv = obkv_dset[:, Location_idx[0], Location_idx[1]]
        # avoid divide by zero
        linv[linv == 0.0] = 0.0003
        L = 1 / linv
        return L

    def ti_calculator_IU2(self, L):
        """
        This function estimates the turbulence intensity corresponding to each
        Obukhov length value in the input list using the relationship between
        Obukhov length bins and TI given in the I_U2SODAR column in Table 2 of
        :cite:`wr-wharton2010assessing`.

        Args:
            L (iterable): A list of Obukhov Length values (m).

        Returns:
            list: A list of turbulence intensity values expressed as fractions.
        """
        ti_set = []
        for i in L:
            # Strongly Stable
            if 0 < i < 100:
                TI = 0.04  # paper says < 8%, so using 4%
            # Stable
            elif 100 < i < 600:
                TI = 0.09
            # Neutral
            elif abs(i) > 600:
                TI = 0.115
            # Convective
            elif -600 < i < -50:
                TI = 0.165
            # Strongly Convective
            elif -50 < i < 0:
                # no upper bound given, so using the lowest
                # value from the paper for this stability bin
                TI = 0.2
            ti_set.append(TI)
        return ti_set

    def indices_for_coord(self, f, lat_index, lon_index):
        """
        This method finds the nearest x/y indices of the WIND Toolkit dataset
        for a given lat/lon coordinate in the continental US. Rather than
        fetching the entire coordinates database, which is 500+ MB, this uses
        the Proj4 library to find a nearby point and then converts to x/y
        indices.

        **Note**: This method is obtained directly from:
        https://github.com/NREL/hsds-examples/blob/master/notebooks/01_WTK_introduction.ipynb,
        where it is called "indicesForCoord."

        Args:
            f (h5pyd.File): A HDF5 "file" used to access the WIND Toolkit data.
            lat_index (float): Latitude coordinate for which dataset indices
                are to be found (degrees).
            lon_index (float): Longitude coordinate for which dataset indices
                are to be found (degrees).

        Returns:
            tuple: A tuple containing the Lat/Lon coordinate indices of
            interest in the WIND Toolkit dataset.
        """
        dset_coords = f["coordinates"]
        projstring = """+proj=lcc +lat_1=30 +lat_2=60
                        +lat_0=38.47240422490422 +lon_0=-96.0
                        +x_0=0 +y_0=0 +ellps=sphere
                        +units=m +no_defs """
        projectLcc = Proj(projstring)
        origin_ll = reversed(dset_coords[0][0])  # Grab origin directly from database
        origin = projectLcc(*origin_ll)

        coords = (lon_index, lat_index)
        coords = projectLcc(*coords)
        delta = np.subtract(coords, origin)
        ij = [int(round(x / 2000)) for x in delta]
        return tuple(reversed(ij))

    def plot_wind_speed_all(self, ax=None):
        """
        This method plots the wind speed frequency distribution of the WindRose
        object averaged across all wind directions. If no axis is provided, a
        new one is created.

        Args:
            ax (:py:class:`matplotlib.pyplot.axes`, optional): Figure axes on
                which data should be plotted. Defaults to None.
        """
        if ax is None:
            _, ax = plt.subplots()

        df_plot = self.df.groupby("ws").sum()
        ax.plot(self.ws, df_plot.freq_val)

    def plot_wind_speed_by_direction(self, dirs, ax=None):
        """
        This method plots the wind speed frequency distribution of the WindRose
        object for each specified wind direction bin center. The wind
        directions are resampled using the specified bin centers and the
        frequencies of occurance of the wind conditions are modified
        accordingly. If no axis is provided, a new one is created.

        Args:
            dirs (np.array): A list of wind direction bin centers for which
                wind speed distributions are plotted (deg).
            ax (:py:class:`matplotlib.pyplot.axes`, optional): Figure axes on
                which data should be plotted. Defaults to None.
        """
        # Get a downsampled frame
        df_plot = self.resample_wind_direction(self.df, wd=dirs)

        if ax is None:
            _, ax = plt.subplots()

        for wd in dirs:
            df_plot_sub = df_plot[df_plot.wd == wd]
            ax.plot(df_plot_sub.ws, df_plot_sub["freq_val"], label=wd)
        ax.legend()

    def plot_wind_rose(
        self,
        ax=None,
        color_map="viridis_r",
        ws_right_edges=np.array([5, 10, 15, 20, 25]),
        wd_bins=np.arange(0, 360, 15.0),
        legend_kwargs={},
    ):
        """
        This method creates a wind rose plot showing the frequency of occurance
        of the specified wind direction and wind speed bins. If no axis is
        provided, a new one is created.

        **Note**: Based on code provided by Patrick Murphy from the University
        of Colorado Boulder.

        Args:
            ax (:py:class:`matplotlib.pyplot.axes`, optional): The figure axes
                on which the wind rose is plotted. Defaults to None.
            color_map (str, optional): Colormap to use. Defaults to 'viridis_r'.
            ws_right_edges (np.array, optional): The upper bounds of the wind
                speed bins (m/s). The first bin begins at 0. Defaults to
                np.array([5, 10, 15, 20, 25]).
            wd_bins (np.array, optional): The wind direction bin centers used
                for plotting (deg). Defaults to np.arange(0, 360, 15.).
            legend_kwargs (dict, optional): Keyword arguments to be passed to
                ax.legend().

        Returns:
            :py:class:`matplotlib.pyplot.axes`: A figure axes object containing
            the plotted wind rose.
        """
        # Resample data onto bins
        df_plot = self.resample_wind_direction(self.df, wd=wd_bins)

        # Make labels for wind speed based on edges
        ws_step = ws_right_edges[1] - ws_right_edges[0]
        ws_labels = ["%d-%d m/s" % (w - ws_step, w) for w in ws_right_edges]

        # Grab the wd_step
        wd_step = wd_bins[1] - wd_bins[0]

        # Set up figure
        if ax is None:
            _, ax = plt.subplots(subplot_kw=dict(polar=True))

        # Get a color array
        color_array = cm.get_cmap(color_map, len(ws_right_edges))

        for wd_idx, wd in enumerate(wd_bins):
            rects = list()
            df_plot_sub = df_plot[df_plot.wd == wd]
            for ws_idx, ws in enumerate(ws_right_edges[::-1]):
                plot_val = df_plot_sub[
                    df_plot_sub.ws <= ws
                ].freq_val.sum()  # Get the sum of frequency up to this wind speed
                rects.append(
                    ax.bar(
                        np.radians(wd),
                        plot_val,
                        width=0.9 * np.radians(wd_step),
                        color=color_array(ws_idx),
                        edgecolor="k",
                    )
                )
            # break

        # Configure the plot
        ax.legend(reversed(rects), ws_labels, **legend_kwargs)
        ax.set_theta_direction(-1)
        ax.set_theta_offset(np.pi / 2.0)
        ax.set_theta_zero_location("N")
        ax.set_xticklabels(["N", "NE", "E", "SE", "S", "SW", "W", "NW"])

        return ax

    def plot_wind_rose_ti(
        self,
        ax=None,
        color_map="viridis_r",
        ti_right_edges=np.array([0.06, 0.1, 0.14, 0.18, 0.22]),
        wd_bins=np.arange(0, 360, 15.0),
    ):
        """
        This method creates a wind rose plot showing the frequency of occurance
        of the specified wind direction and turbulence intensity bins. This
        requires turbulence intensity to already be included as a parameter in
        the wind rose. If no axis is provided,a new one is created.

        **Note**: Based on code provided by Patrick Murphy from the University
        of Colorado Boulder.

        Args:
            ax (:py:class:`matplotlib.pyplot.axes`, optional): The figure axes
                on which the wind rose is plotted. Defaults to None.
            color_map (str, optional): Colormap to use. Defaults to 'viridis_r'.
            ti_right_edges (np.array, optional): The upper bounds of the
                turbulence intensity bins. The first bin begins at 0. Defaults
                to np.array([0.06, 0.1, 0.14, 0.18,0.22]).
            wd_bins (np.array, optional): The wind direction bin centers used
                for plotting (deg). Defaults to np.arange(0, 360, 15.).

        Returns:
            :py:class:`matplotlib.pyplot.axes`: A figure axes object containing
            the plotted wind rose.
        """

        # Resample data onto bins
        df_plot = self.resample_wind_direction(self.df, wd=wd_bins)

        # Make labels for TI based on edges
        ti_step = ti_right_edges[1] - ti_right_edges[0]
        ti_labels = ["%.2f-%.2f " % (w - ti_step, w) for w in ti_right_edges]

        # Grab the wd_step
        wd_step = wd_bins[1] - wd_bins[0]

        # Set up figure
        if ax is None:
            _, ax = plt.subplots(subplot_kw=dict(polar=True))

        # Get a color array
        color_array = cm.get_cmap(color_map, len(ti_right_edges))

        for wd_idx, wd in enumerate(wd_bins):
            rects = list()
            df_plot_sub = df_plot[df_plot.wd == wd]
            for ti_idx, ti in enumerate(ti_right_edges[::-1]):
                plot_val = df_plot_sub[
                    df_plot_sub.ti <= ti
                ].freq_val.sum()  # Get the sum of frequency up to this wind speed
                rects.append(
                    ax.bar(
                        np.radians(wd),
                        plot_val,
                        width=0.9 * np.radians(wd_step),
                        color=color_array(ti_idx),
                        edgecolor="k",
                    )
                )

        # Configure the plot
        ax.legend(reversed(rects), ti_labels, loc="lower right", title="TI")
        ax.set_theta_direction(-1)
        ax.set_theta_offset(np.pi / 2.0)
        ax.set_theta_zero_location("N")
        ax.set_xticklabels(["N", "NE", "E", "SE", "S", "SW", "W", "NW"])

        return ax

    def plot_ti_ws(self, ax=None, ws_bins=np.arange(0, 26, 1.0)):
        """
        This method plots the wind speed frequency distribution of the WindRose
        object for each turbulence intensity bin. The wind speeds are resampled
        using the specified bin centers and the frequencies of occurance of the
        wind conditions are modified accordingly. This method assumes there are
        five TI bins. If no axis is provided, a new one is created.

        Args:
            ax (:py:class:`matplotlib.pyplot.axes`, optional): Figure axes on
                which data should be plotted. Defaults to None.
            ws_bins (np.array, optional): A list of wind speed bin centers on
                which the wind speeds are resampled before plotting (m/s).
                Defaults to np.arange(0, 26, 1.).

        Returns:
            :py:class:`matplotlib.pyplot.axes`: A figure axes object containing
            the plotted wind speed distributions.
        """

        # Resample data onto bins
        df_plot = self.resample_wind_speed(self.df, ws=ws_bins)

        df_plot = df_plot.groupby(["ws", "ti"]).sum()
        df_plot = df_plot.reset_index()

        if ax is None:
            _, ax = plt.subplots(figsize=(10, 7))

        tis = df_plot["ti"].drop_duplicates()
        margin_bottom = np.zeros(len(df_plot["ws"].drop_duplicates()))
        colors = ["#1e5631", "#a4de02", "#76ba1b", "#4c9a2a", "#acdf87"]

        for num, ti in enumerate(tis):
            values = list(df_plot[df_plot["ti"] == ti].loc[:, "freq_val"])

            df_plot[df_plot["ti"] == ti].plot.bar(
                x="ws",
                y="freq_val",
                ax=ax,
                bottom=margin_bottom,
                color=colors[num],
                label=ti,
            )

            margin_bottom += values

        plt.title("Turbulence Intensity Frequencies as Function of Wind Speed")
        plt.xlabel("Wind Speed (m/s)")
        plt.ylabel("Frequency")

        return ax

    def export_for_floris_opt(self):
        """
        This method returns a list of tuples of at least wind speed, wind
        direction, and frequency of occurance, which can be used to help loop
        through different wind conditions for Floris power calculations.

        Returns:
            list: A list of tuples containing all combinations of wind
            parameters and frequencies of occurance in the WindRose object's
            wind rose DataFrame values.
        """
        # Return a list of tuples, where each tuple is (ws,wd,freq)
        return [tuple(x) for x in self.df.values]<|MERGE_RESOLUTION|>--- conflicted
+++ resolved
@@ -27,12 +27,8 @@
 import floris.utilities as geo
 import matplotlib.pyplot as plt
 
-<<<<<<< HEAD
-=======
 import floris.utilities as geo
 from pyproj import Proj
-
->>>>>>> 2be6d199
 
 class WindRose:
     """
